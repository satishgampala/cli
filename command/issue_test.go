package command

import (
	"bytes"
	"encoding/json"
	"io/ioutil"
	"os"
	"os/exec"
	"regexp"
	"strings"
	"testing"

	"github.com/cli/cli/internal/run"
	"github.com/cli/cli/test"
<<<<<<< HEAD
	"github.com/cli/cli/utils"
	"github.com/google/go-cmp/cmp"
=======
>>>>>>> e066e98a
)

func TestIssueStatus(t *testing.T) {
	initBlankContext("OWNER/REPO", "master")
	http := initFakeHTTP()
	http.StubRepoResponse("OWNER", "REPO")

	jsonFile, _ := os.Open("../test/fixtures/issueStatus.json")
	defer jsonFile.Close()
	http.StubResponse(200, jsonFile)

	output, err := RunCommand(issueStatusCmd, "issue status")
	if err != nil {
		t.Errorf("error running command `issue status`: %v", err)
	}

	expectedIssues := []*regexp.Regexp{
		regexp.MustCompile(`(?m)8.*carrots.*about.*ago`),
		regexp.MustCompile(`(?m)9.*squash.*about.*ago`),
		regexp.MustCompile(`(?m)10.*broccoli.*about.*ago`),
		regexp.MustCompile(`(?m)11.*swiss chard.*about.*ago`),
	}

	for _, r := range expectedIssues {
		if !r.MatchString(output.String()) {
			t.Errorf("output did not match regexp /%s/\n> output\n%s\n", r, output)
			return
		}
	}
}

func TestIssueStatus_blankSlate(t *testing.T) {
	initBlankContext("OWNER/REPO", "master")
	http := initFakeHTTP()
	http.StubRepoResponse("OWNER", "REPO")

	http.StubResponse(200, bytes.NewBufferString(`
	{ "data": { "repository": {
		"hasIssuesEnabled": true,
		"assigned": { "nodes": [] },
		"mentioned": { "nodes": [] },
		"authored": { "nodes": [] }
	} } }
	`))

	output, err := RunCommand(issueStatusCmd, "issue status")
	if err != nil {
		t.Errorf("error running command `issue status`: %v", err)
	}

	expectedOutput := `
Relevant issues in OWNER/REPO

Issues assigned to you
  There are no issues assigned to you

Issues mentioning you
  There are no issues mentioning you

Issues opened by you
  There are no issues opened by you

`
	if output.String() != expectedOutput {
		t.Errorf("expected %q, got %q", expectedOutput, output)
	}
}

func TestIssueStatus_disabledIssues(t *testing.T) {
	initBlankContext("OWNER/REPO", "master")
	http := initFakeHTTP()
	http.StubRepoResponse("OWNER", "REPO")

	http.StubResponse(200, bytes.NewBufferString(`
	{ "data": { "repository": {
		"hasIssuesEnabled": false
	} } }
	`))

	_, err := RunCommand(issueStatusCmd, "issue status")
	if err == nil || err.Error() != "the 'OWNER/REPO' repository has disabled issues" {
		t.Errorf("error running command `issue status`: %v", err)
	}
}

func TestIssueList(t *testing.T) {
	initBlankContext("OWNER/REPO", "master")
	http := initFakeHTTP()
	http.StubRepoResponse("OWNER", "REPO")

	jsonFile, _ := os.Open("../test/fixtures/issueList.json")
	defer jsonFile.Close()
	http.StubResponse(200, jsonFile)

	output, err := RunCommand(issueListCmd, "issue list")
	if err != nil {
		t.Errorf("error running command `issue list`: %v", err)
	}

	eq(t, output.Stderr(), `
Showing 3 of 3 issues in OWNER/REPO

`)

	expectedIssues := []*regexp.Regexp{
		regexp.MustCompile(`(?m)^1\t.*won`),
		regexp.MustCompile(`(?m)^2\t.*too`),
		regexp.MustCompile(`(?m)^4\t.*fore`),
	}

	for _, r := range expectedIssues {
		if !r.MatchString(output.String()) {
			t.Errorf("output did not match regexp /%s/\n> output\n%s\n", r, output)
			return
		}
	}
}

func TestIssueList_withFlags(t *testing.T) {
	initBlankContext("OWNER/REPO", "master")
	http := initFakeHTTP()
	http.StubRepoResponse("OWNER", "REPO")

	http.StubResponse(200, bytes.NewBufferString(`
	{ "data": {	"repository": {
		"hasIssuesEnabled": true,
		"issues": { "nodes": [] }
	} } }
	`))

	output, err := RunCommand(issueListCmd, "issue list -a probablyCher -l web,bug -s open -A foo")
	if err != nil {
		t.Errorf("error running command `issue list`: %v", err)
	}

	eq(t, output.String(), "")
	eq(t, output.Stderr(), `
No issues match your search in OWNER/REPO

`)

	bodyBytes, _ := ioutil.ReadAll(http.Requests[1].Body)
	reqBody := struct {
		Variables struct {
			Assignee string
			Labels   []string
			States   []string
			Author   string
		}
	}{}
	json.Unmarshal(bodyBytes, &reqBody)

	eq(t, reqBody.Variables.Assignee, "probablyCher")
	eq(t, reqBody.Variables.Labels, []string{"web", "bug"})
	eq(t, reqBody.Variables.States, []string{"OPEN"})
	eq(t, reqBody.Variables.Author, "foo")
}

func TestIssueList_nullAssigneeLabels(t *testing.T) {
	initBlankContext("OWNER/REPO", "master")
	http := initFakeHTTP()
	http.StubRepoResponse("OWNER", "REPO")

	http.StubResponse(200, bytes.NewBufferString(`
	{ "data": {	"repository": {
		"hasIssuesEnabled": true,
		"issues": { "nodes": [] }
	} } }
	`))

	_, err := RunCommand(issueListCmd, "issue list")
	if err != nil {
		t.Errorf("error running command `issue list`: %v", err)
	}

	bodyBytes, _ := ioutil.ReadAll(http.Requests[1].Body)
	reqBody := struct {
		Variables map[string]interface{}
	}{}
	json.Unmarshal(bodyBytes, &reqBody)

	_, assigneeDeclared := reqBody.Variables["assignee"]
	_, labelsDeclared := reqBody.Variables["labels"]
	eq(t, assigneeDeclared, false)
	eq(t, labelsDeclared, false)
}

func TestIssueList_disabledIssues(t *testing.T) {
	initBlankContext("OWNER/REPO", "master")
	http := initFakeHTTP()
	http.StubRepoResponse("OWNER", "REPO")

	http.StubResponse(200, bytes.NewBufferString(`
	{ "data": {	"repository": {
		"hasIssuesEnabled": false
	} } }
	`))

	_, err := RunCommand(issueListCmd, "issue list")
	if err == nil || err.Error() != "the 'OWNER/REPO' repository has disabled issues" {
		t.Errorf("error running command `issue list`: %v", err)
	}
}

func TestIssueView_web(t *testing.T) {
	initBlankContext("OWNER/REPO", "master")
	http := initFakeHTTP()
	http.StubRepoResponse("OWNER", "REPO")

	http.StubResponse(200, bytes.NewBufferString(`
	{ "data": { "repository": { "hasIssuesEnabled": true, "issue": {
		"number": 123,
		"url": "https://github.com/OWNER/REPO/issues/123"
	} } } }
	`))

	var seenCmd *exec.Cmd
	restoreCmd := run.SetPrepareCmd(func(cmd *exec.Cmd) run.Runnable {
		seenCmd = cmd
		return &test.OutputStub{}
	})
	defer restoreCmd()

	output, err := RunCommand(issueViewCmd, "issue view -w 123")
	if err != nil {
		t.Errorf("error running command `issue view`: %v", err)
	}

	eq(t, output.String(), "")
	eq(t, output.Stderr(), "Opening https://github.com/OWNER/REPO/issues/123 in your browser.\n")

	if seenCmd == nil {
		t.Fatal("expected a command to run")
	}
	url := seenCmd.Args[len(seenCmd.Args)-1]
	eq(t, url, "https://github.com/OWNER/REPO/issues/123")
}

func TestIssueView_web_numberArgWithHash(t *testing.T) {
	initBlankContext("OWNER/REPO", "master")
	http := initFakeHTTP()
	http.StubRepoResponse("OWNER", "REPO")

	http.StubResponse(200, bytes.NewBufferString(`
	{ "data": { "repository": { "hasIssuesEnabled": true, "issue": {
		"number": 123,
		"url": "https://github.com/OWNER/REPO/issues/123"
	} } } }
	`))

	var seenCmd *exec.Cmd
	restoreCmd := run.SetPrepareCmd(func(cmd *exec.Cmd) run.Runnable {
		seenCmd = cmd
		return &test.OutputStub{}
	})
	defer restoreCmd()

	output, err := RunCommand(issueViewCmd, "issue view -w \"#123\"")
	if err != nil {
		t.Errorf("error running command `issue view`: %v", err)
	}

	eq(t, output.String(), "")
	eq(t, output.Stderr(), "Opening https://github.com/OWNER/REPO/issues/123 in your browser.\n")

	if seenCmd == nil {
		t.Fatal("expected a command to run")
	}
	url := seenCmd.Args[len(seenCmd.Args)-1]
	eq(t, url, "https://github.com/OWNER/REPO/issues/123")
}

<<<<<<< HEAD
func TestIssueView_Preview(t *testing.T) {
	tests := map[string]struct {
		ownerRepo       string
		command         string
		fixture         string
		expectedOutputs []*regexp.Regexp
	}{
		"Open issue": {
			ownerRepo: "master",
			command:   "issue view -p 123",
			fixture:   "../test/fixtures/issueView_preview.json",
			expectedOutputs: []*regexp.Regexp{
				regexp.MustCompile(`ix of coins`),
				regexp.MustCompile(`Open • marseilles opened about 292 years ago • 9 comments`),
				regexp.MustCompile(`bold story`),
				regexp.MustCompile(`View this issue on GitHub: https://github.com/OWNER/REPO/issues/123`),
			},
=======
func TestIssueView(t *testing.T) {
	initBlankContext("OWNER/REPO", "master")
	http := initFakeHTTP()
	http.StubRepoResponse("OWNER", "REPO")

	http.StubResponse(200, bytes.NewBufferString(`
		{ "data": { "repository": { "hasIssuesEnabled": true, "issue": {
		"number": 123,
		"body": "**bold story**",
		"title": "ix of coins",
		"author": {
			"login": "marseilles"
>>>>>>> e066e98a
		},
		"Open issue with no label": {
			ownerRepo: "master",
			command:   "issue view -p 123",
			fixture:   "../test/fixtures/issueView_previewNoLabel.json",
			expectedOutputs: []*regexp.Regexp{
				regexp.MustCompile(`ix of coins`),
				regexp.MustCompile(`Open • marseilles opened about 292 years ago • 9 comments`),
				regexp.MustCompile(`bold story`),
				regexp.MustCompile(`View this issue on GitHub: https://github.com/OWNER/REPO/issues/123`),
			},
		},
		"Open issue with empty body": {
			ownerRepo: "master",
			command:   "issue view -p 123",
			fixture:   "../test/fixtures/issueView_previewWithEmptyBody.json",
			expectedOutputs: []*regexp.Regexp{
				regexp.MustCompile(`ix of coins`),
				regexp.MustCompile(`Open • marseilles opened about 292 years ago • 9 comments`),
				regexp.MustCompile(`View this issue on GitHub: https://github.com/OWNER/REPO/issues/123`),
			},
		},
		"Closed issue": {
			ownerRepo: "master",
			command:   "issue view -p 123",
			fixture:   "../test/fixtures/issueView_previewClosedState.json",
			expectedOutputs: []*regexp.Regexp{
				regexp.MustCompile(`ix of coins`),
				regexp.MustCompile(`Closed • marseilles opened about 292 years ago • 9 comments`),
				regexp.MustCompile(`bold story`),
				regexp.MustCompile(`View this issue on GitHub: https://github.com/OWNER/REPO/issues/123`),
			},
		},
<<<<<<< HEAD
	}
	for name, tc := range tests {
		t.Run(name, func(t *testing.T) {
			initBlankContext("OWNER/REPO", tc.ownerRepo)
			http := initFakeHTTP()
			http.StubRepoResponse("OWNER", "REPO")
=======
		"url": "https://github.com/OWNER/REPO/issues/123"
	} } } }
	`))

	output, err := RunCommand(issueViewCmd, "issue view 123")
	if err != nil {
		t.Errorf("error running command `issue view`: %v", err)
	}

	eq(t, output.Stderr(), "")

	test.ExpectLines(t, output.String(),
		"ix of coins",
		`opened by marseilles. 9 comments. \(tarot\)`,
		"bold story",
		"View this issue on GitHub: https://github.com/OWNER/REPO/issues/123")
}

func TestIssueView_WithEmptyBody(t *testing.T) {
	initBlankContext("OWNER/REPO", "master")
	http := initFakeHTTP()
	http.StubRepoResponse("OWNER", "REPO")
>>>>>>> e066e98a

			jsonFile, _ := os.Open(tc.fixture)
			defer jsonFile.Close()
			http.StubResponse(200, jsonFile)

<<<<<<< HEAD
			output, err := RunCommand(issueViewCmd, tc.command)
			if err != nil {
				t.Errorf("error running command `%v`: %v", tc.command, err)
			}
=======
	output, err := RunCommand(issueViewCmd, "issue view 123")
	if err != nil {
		t.Errorf("error running command `issue view`: %v", err)
	}
>>>>>>> e066e98a

			eq(t, output.Stderr(), "")

<<<<<<< HEAD
			for _, r := range tc.expectedOutputs {
				if !r.MatchString(output.String()) {
					t.Errorf("output did not match regexp /%s/\n> output\n%s\n", r, output)
					return
				}
			}
		})
	}
=======
	test.ExpectLines(t, output.String(),
		"ix of coins",
		`opened by marseilles. 9 comments. \(tarot\)`,
		"View this issue on GitHub: https://github.com/OWNER/REPO/issues/123")
>>>>>>> e066e98a
}

func TestIssueView_web_notFound(t *testing.T) {
	initBlankContext("OWNER/REPO", "master")
	http := initFakeHTTP()

	http.StubResponse(200, bytes.NewBufferString(`
	{ "errors": [
		{ "message": "Could not resolve to an Issue with the number of 9999." }
	] }
	`))

	var seenCmd *exec.Cmd
	restoreCmd := run.SetPrepareCmd(func(cmd *exec.Cmd) run.Runnable {
		seenCmd = cmd
		return &test.OutputStub{}
	})
	defer restoreCmd()

	_, err := RunCommand(issueViewCmd, "issue view -w 9999")
	if err == nil || err.Error() != "graphql error: 'Could not resolve to an Issue with the number of 9999.'" {
		t.Errorf("error running command `issue view`: %v", err)
	}

	if seenCmd != nil {
		t.Fatal("did not expect any command to run")
	}
}

func TestIssueView_disabledIssues(t *testing.T) {
	initBlankContext("OWNER/REPO", "master")
	http := initFakeHTTP()
	http.StubRepoResponse("OWNER", "REPO")

	http.StubResponse(200, bytes.NewBufferString(`
		{ "data": { "repository": {
			"id": "REPOID",
			"hasIssuesEnabled": false
		} } }
	`))

	_, err := RunCommand(issueViewCmd, `issue view 6666`)
	if err == nil || err.Error() != "the 'OWNER/REPO' repository has disabled issues" {
		t.Errorf("error running command `issue view`: %v", err)
	}
}

func TestIssueView_web_urlArg(t *testing.T) {
	initBlankContext("OWNER/REPO", "master")
	http := initFakeHTTP()
	http.StubRepoResponse("OWNER", "REPO")

	http.StubResponse(200, bytes.NewBufferString(`
	{ "data": { "repository": { "hasIssuesEnabled": true, "issue": {
		"number": 123,
		"url": "https://github.com/OWNER/REPO/issues/123"
	} } } }
	`))

	var seenCmd *exec.Cmd
	restoreCmd := run.SetPrepareCmd(func(cmd *exec.Cmd) run.Runnable {
		seenCmd = cmd
		return &test.OutputStub{}
	})
	defer restoreCmd()

	output, err := RunCommand(issueViewCmd, "issue view -w https://github.com/OWNER/REPO/issues/123")
	if err != nil {
		t.Errorf("error running command `issue view`: %v", err)
	}

	eq(t, output.String(), "")

	if seenCmd == nil {
		t.Fatal("expected a command to run")
	}
	url := seenCmd.Args[len(seenCmd.Args)-1]
	eq(t, url, "https://github.com/OWNER/REPO/issues/123")
}

func TestIssueCreate(t *testing.T) {
	initBlankContext("OWNER/REPO", "master")
	http := initFakeHTTP()
	http.StubRepoResponse("OWNER", "REPO")

	http.StubResponse(200, bytes.NewBufferString(`
		{ "data": { "repository": {
			"id": "REPOID",
			"hasIssuesEnabled": true
		} } }
	`))
	http.StubResponse(200, bytes.NewBufferString(`
		{ "data": { "createIssue": { "issue": {
			"URL": "https://github.com/OWNER/REPO/issues/12"
		} } } }
	`))

	output, err := RunCommand(issueCreateCmd, `issue create -t hello -b "cash rules everything around me"`)
	if err != nil {
		t.Errorf("error running command `issue create`: %v", err)
	}

	bodyBytes, _ := ioutil.ReadAll(http.Requests[2].Body)
	reqBody := struct {
		Variables struct {
			Input struct {
				RepositoryID string
				Title        string
				Body         string
			}
		}
	}{}
	json.Unmarshal(bodyBytes, &reqBody)

	eq(t, reqBody.Variables.Input.RepositoryID, "REPOID")
	eq(t, reqBody.Variables.Input.Title, "hello")
	eq(t, reqBody.Variables.Input.Body, "cash rules everything around me")

	eq(t, output.String(), "https://github.com/OWNER/REPO/issues/12\n")
}

func TestIssueCreate_disabledIssues(t *testing.T) {
	initBlankContext("OWNER/REPO", "master")
	http := initFakeHTTP()
	http.StubRepoResponse("OWNER", "REPO")

	http.StubResponse(200, bytes.NewBufferString(`
		{ "data": { "repository": {
			"id": "REPOID",
			"hasIssuesEnabled": false
		} } }
	`))

	_, err := RunCommand(issueCreateCmd, `issue create -t heres -b johnny`)
	if err == nil || err.Error() != "the 'OWNER/REPO' repository has disabled issues" {
		t.Errorf("error running command `issue create`: %v", err)
	}
}

func TestIssueCreate_web(t *testing.T) {
	initBlankContext("OWNER/REPO", "master")
	http := initFakeHTTP()
	http.StubRepoResponse("OWNER", "REPO")

	var seenCmd *exec.Cmd
	restoreCmd := run.SetPrepareCmd(func(cmd *exec.Cmd) run.Runnable {
		seenCmd = cmd
		return &test.OutputStub{}
	})
	defer restoreCmd()

	output, err := RunCommand(issueCreateCmd, `issue create --web`)
	if err != nil {
		t.Errorf("error running command `issue create`: %v", err)
	}

	if seenCmd == nil {
		t.Fatal("expected a command to run")
	}
	url := seenCmd.Args[len(seenCmd.Args)-1]
	eq(t, url, "https://github.com/OWNER/REPO/issues/new")
	eq(t, output.String(), "Opening github.com/OWNER/REPO/issues/new in your browser.\n")
	eq(t, output.Stderr(), "")
}

func TestIssueCreate_webTitleBody(t *testing.T) {
	initBlankContext("OWNER/REPO", "master")
	http := initFakeHTTP()
	http.StubRepoResponse("OWNER", "REPO")

	var seenCmd *exec.Cmd
	restoreCmd := run.SetPrepareCmd(func(cmd *exec.Cmd) run.Runnable {
		seenCmd = cmd
		return &test.OutputStub{}
	})
	defer restoreCmd()

	output, err := RunCommand(issueCreateCmd, `issue create -w -t mytitle -b mybody`)
	if err != nil {
		t.Errorf("error running command `issue create`: %v", err)
	}

	if seenCmd == nil {
		t.Fatal("expected a command to run")
	}
	url := strings.ReplaceAll(seenCmd.Args[len(seenCmd.Args)-1], "^", "")
	eq(t, url, "https://github.com/OWNER/REPO/issues/new?title=mytitle&body=mybody")
	eq(t, output.String(), "Opening github.com/OWNER/REPO/issues/new in your browser.\n")
}

func Test_listHeader(t *testing.T) {
	type args struct {
		repoName        string
		itemName        string
		matchCount      int
		totalMatchCount int
		hasFilters      bool
	}
	tests := []struct {
		name string
		args args
		want string
	}{
		{
			name: "no results",
			args: args{
				repoName:        "REPO",
				itemName:        "table",
				matchCount:      0,
				totalMatchCount: 0,
				hasFilters:      false,
			},
			want: "There are no open tables in REPO",
		},
		{
			name: "no matches after filters",
			args: args{
				repoName:        "REPO",
				itemName:        "Luftballon",
				matchCount:      0,
				totalMatchCount: 0,
				hasFilters:      true,
			},
			want: "No Luftballons match your search in REPO",
		},
		{
			name: "one result",
			args: args{
				repoName:        "REPO",
				itemName:        "genie",
				matchCount:      1,
				totalMatchCount: 23,
				hasFilters:      false,
			},
			want: "Showing 1 of 23 genies in REPO",
		},
		{
			name: "one result after filters",
			args: args{
				repoName:        "REPO",
				itemName:        "tiny cup",
				matchCount:      1,
				totalMatchCount: 23,
				hasFilters:      true,
			},
			want: "Showing 1 of 23 tiny cups in REPO that match your search",
		},
		{
			name: "one result in total",
			args: args{
				repoName:        "REPO",
				itemName:        "chip",
				matchCount:      1,
				totalMatchCount: 1,
				hasFilters:      false,
			},
			want: "Showing 1 of 1 chip in REPO",
		},
		{
			name: "one result in total after filters",
			args: args{
				repoName:        "REPO",
				itemName:        "spicy noodle",
				matchCount:      1,
				totalMatchCount: 1,
				hasFilters:      true,
			},
			want: "Showing 1 of 1 spicy noodle in REPO that matches your search",
		},
		{
			name: "multiple results",
			args: args{
				repoName:        "REPO",
				itemName:        "plant",
				matchCount:      4,
				totalMatchCount: 23,
				hasFilters:      false,
			},
			want: "Showing 4 of 23 plants in REPO",
		},
		{
			name: "multiple results after filters",
			args: args{
				repoName:        "REPO",
				itemName:        "boomerang",
				matchCount:      4,
				totalMatchCount: 23,
				hasFilters:      true,
			},
			want: "Showing 4 of 23 boomerangs in REPO that match your search",
		},
	}
	for _, tt := range tests {
		t.Run(tt.name, func(t *testing.T) {
			if got := listHeader(tt.args.repoName, tt.args.itemName, tt.args.matchCount, tt.args.totalMatchCount, tt.args.hasFilters); got != tt.want {
				t.Errorf("listHeader() = %v, want %v", got, tt.want)
			}
		})
	}
}

func TestIssueStateTitleWithColor(t *testing.T) {
	tests := map[string]struct {
		state string
		want  string
	}{
		"Open state":   {state: "OPEN", want: "Open"},
		"Closed state": {state: "CLOSED", want: "Closed"},
	}

	for name, tc := range tests {
		t.Run(name, func(t *testing.T) {
			got := issueStateTitleWithColor(tc.state)
			diff := cmp.Diff(tc.want, got)
			if diff != "" {
				t.Fatalf(diff)
			}
		})
	}
}<|MERGE_RESOLUTION|>--- conflicted
+++ resolved
@@ -12,11 +12,7 @@
 
 	"github.com/cli/cli/internal/run"
 	"github.com/cli/cli/test"
-<<<<<<< HEAD
-	"github.com/cli/cli/utils"
 	"github.com/google/go-cmp/cmp"
-=======
->>>>>>> e066e98a
 )
 
 func TestIssueStatus(t *testing.T) {
@@ -289,7 +285,6 @@
 	eq(t, url, "https://github.com/OWNER/REPO/issues/123")
 }
 
-<<<<<<< HEAD
 func TestIssueView_Preview(t *testing.T) {
 	tests := map[string]struct {
 		ownerRepo       string
@@ -299,7 +294,7 @@
 	}{
 		"Open issue": {
 			ownerRepo: "master",
-			command:   "issue view -p 123",
+			command:   "issue view 123",
 			fixture:   "../test/fixtures/issueView_preview.json",
 			expectedOutputs: []*regexp.Regexp{
 				regexp.MustCompile(`ix of coins`),
@@ -307,24 +302,10 @@
 				regexp.MustCompile(`bold story`),
 				regexp.MustCompile(`View this issue on GitHub: https://github.com/OWNER/REPO/issues/123`),
 			},
-=======
-func TestIssueView(t *testing.T) {
-	initBlankContext("OWNER/REPO", "master")
-	http := initFakeHTTP()
-	http.StubRepoResponse("OWNER", "REPO")
-
-	http.StubResponse(200, bytes.NewBufferString(`
-		{ "data": { "repository": { "hasIssuesEnabled": true, "issue": {
-		"number": 123,
-		"body": "**bold story**",
-		"title": "ix of coins",
-		"author": {
-			"login": "marseilles"
->>>>>>> e066e98a
 		},
 		"Open issue with no label": {
 			ownerRepo: "master",
-			command:   "issue view -p 123",
+			command:   "issue view 123",
 			fixture:   "../test/fixtures/issueView_previewNoLabel.json",
 			expectedOutputs: []*regexp.Regexp{
 				regexp.MustCompile(`ix of coins`),
@@ -335,7 +316,7 @@
 		},
 		"Open issue with empty body": {
 			ownerRepo: "master",
-			command:   "issue view -p 123",
+			command:   "issue view 123",
 			fixture:   "../test/fixtures/issueView_previewWithEmptyBody.json",
 			expectedOutputs: []*regexp.Regexp{
 				regexp.MustCompile(`ix of coins`),
@@ -345,7 +326,7 @@
 		},
 		"Closed issue": {
 			ownerRepo: "master",
-			command:   "issue view -p 123",
+			command:   "issue view 123",
 			fixture:   "../test/fixtures/issueView_previewClosedState.json",
 			expectedOutputs: []*regexp.Regexp{
 				regexp.MustCompile(`ix of coins`),
@@ -354,57 +335,24 @@
 				regexp.MustCompile(`View this issue on GitHub: https://github.com/OWNER/REPO/issues/123`),
 			},
 		},
-<<<<<<< HEAD
 	}
 	for name, tc := range tests {
 		t.Run(name, func(t *testing.T) {
 			initBlankContext("OWNER/REPO", tc.ownerRepo)
 			http := initFakeHTTP()
 			http.StubRepoResponse("OWNER", "REPO")
-=======
-		"url": "https://github.com/OWNER/REPO/issues/123"
-	} } } }
-	`))
-
-	output, err := RunCommand(issueViewCmd, "issue view 123")
-	if err != nil {
-		t.Errorf("error running command `issue view`: %v", err)
-	}
-
-	eq(t, output.Stderr(), "")
-
-	test.ExpectLines(t, output.String(),
-		"ix of coins",
-		`opened by marseilles. 9 comments. \(tarot\)`,
-		"bold story",
-		"View this issue on GitHub: https://github.com/OWNER/REPO/issues/123")
-}
-
-func TestIssueView_WithEmptyBody(t *testing.T) {
-	initBlankContext("OWNER/REPO", "master")
-	http := initFakeHTTP()
-	http.StubRepoResponse("OWNER", "REPO")
->>>>>>> e066e98a
 
 			jsonFile, _ := os.Open(tc.fixture)
 			defer jsonFile.Close()
 			http.StubResponse(200, jsonFile)
 
-<<<<<<< HEAD
 			output, err := RunCommand(issueViewCmd, tc.command)
 			if err != nil {
 				t.Errorf("error running command `%v`: %v", tc.command, err)
 			}
-=======
-	output, err := RunCommand(issueViewCmd, "issue view 123")
-	if err != nil {
-		t.Errorf("error running command `issue view`: %v", err)
-	}
->>>>>>> e066e98a
 
 			eq(t, output.Stderr(), "")
 
-<<<<<<< HEAD
 			for _, r := range tc.expectedOutputs {
 				if !r.MatchString(output.String()) {
 					t.Errorf("output did not match regexp /%s/\n> output\n%s\n", r, output)
@@ -413,12 +361,6 @@
 			}
 		})
 	}
-=======
-	test.ExpectLines(t, output.String(),
-		"ix of coins",
-		`opened by marseilles. 9 comments. \(tarot\)`,
-		"View this issue on GitHub: https://github.com/OWNER/REPO/issues/123")
->>>>>>> e066e98a
 }
 
 func TestIssueView_web_notFound(t *testing.T) {
